[package]
name = "terror"
description = "Uniform REST error response body, tailored for JSON"
<<<<<<< HEAD
version = "0.1.1"
=======
version = "0.1.0"
>>>>>>> 2ee598a7
edition = "2021"
rust-version = "1.60"
license = "MIT"
keywords = ["rest", "error", "json"]
readme = "README.md"
homepage = "https://github.com/artkonr/terror"

exclude = ["/ci", ".github"]

# See more keys and their definitions at https://doc.rust-lang.org/cargo/reference/manifest.html

[features]
time = ["dep:chrono"]
err_id = ["dep:uuid"]

[dependencies]
chrono = { version = "0.4.19", optional = true, features = ["serde"] }
uuid = { version = "1.0.0", features = ["v4", "serde"], optional = true }
serde = "1.0.137"
serde_json = "1.0.80"
serde_derive = "1.0.137"<|MERGE_RESOLUTION|>--- conflicted
+++ resolved
@@ -1,11 +1,7 @@
 [package]
 name = "terror"
 description = "Uniform REST error response body, tailored for JSON"
-<<<<<<< HEAD
-version = "0.1.1"
-=======
 version = "0.1.0"
->>>>>>> 2ee598a7
 edition = "2021"
 rust-version = "1.60"
 license = "MIT"
